--- conflicted
+++ resolved
@@ -83,11 +83,7 @@
 
 void rttRxCallback(std_msgs::Float64MultiArray& msg)
 {
-<<<<<<< HEAD
-  if (!firstRound && dataIndex < NUM_SAMPLES && msg.data[0] == currCount)
-=======
   if (!firstRound && dataIndex < NUM_SAMPLES)
->>>>>>> 7c2673f7
   {
     // Compute the time since the sequence number was sent.    
     double rtt = (ros::Time::now() - sendTime).toSec() * 1e6;
@@ -100,11 +96,7 @@
   }
 
   firstRound = false;
-<<<<<<< HEAD
-  rcvdCount = msg.data[0]; // triggers the sending of the next RTT number
-=======
   roundDone = true; // triggers the sending of the next RTT number
->>>>>>> 7c2673f7
 }
 
 int main(int argc, char **argv)
@@ -127,7 +119,7 @@
 
   ros::Rate loop_rate(1000);
 
-<<<<<<< HEAD
+
   std_msgs::Float64MultiArray msg;
   std_msgs::MultiArrayDimension dim;
   dim.size = 3;
@@ -136,21 +128,11 @@
   msg.layout.dim.push_back(dim);
   msg.data.resize(3);
 
-=======
-  std_msgs::Int64 msg;
-  msg.data = 0;
->>>>>>> 7c2673f7
-
   while (ros::ok())
   {
     if (roundDone)
     {
-<<<<<<< HEAD
-      msg.data[0] = ++currCount;
-
-=======
       roundDone = false;
->>>>>>> 7c2673f7
       sendTime = ros::Time::now();
       if (!pub.publish(msg))
       {
