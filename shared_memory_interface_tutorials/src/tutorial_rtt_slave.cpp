/*
 * Software License Agreement (BSD License)
 *
 *  Copyright (c) 2014, Chien-Liang Fok
 *  All rights reserved.
 *
 *  Redistribution and use in source and binary forms, with or without
 *  modification, are permitted provided that the following conditions
 *  are met:
 *
 *   * Redistributions of source code must retain the above copyright
 *     notice, this list of conditions and the following disclaimer.
 *   * Redistributions in binary form must reproduce the above
 *     copyright notice, this list of conditions and the following
 *     disclaimer in the documentation and/or other materials provided
 *     with the distribution.
 *
 *  THIS SOFTWARE IS PROVIDED BY THE COPYRIGHT HOLDERS AND CONTRIBUTORS
 *  "AS IS" AND ANY EXPRESS OR IMPLIED WARRANTIES, INCLUDING, BUT NOT
 *  LIMITED TO, THE IMPLIED WARRANTIES OF MERCHANTABILITY AND FITNESS
 *  FOR A PARTICULAR PURPOSE ARE DISCLAIMED. IN NO EVENT SHALL THE
 *  COPYRIGHT OWNER OR CONTRIBUTORS BE LIABLE FOR ANY DIRECT, INDIRECT,
 *  INCIDENTAL, SPECIAL, EXEMPLARY, OR CONSEQUENTIAL DAMAGES (INCLUDING,
 *  BUT NOT LIMITED TO, PROCUREMENT OF SUBSTITUTE GOODS OR SERVICES;
 *  LOSS OF USE, DATA, OR PROFITS; OR BUSINESS INTERRUPTION) HOWEVER
 *  CAUSED AND ON ANY THEORY OF LIABILITY, WHETHER IN CONTRACT, STRICT
 *  LIABILITY, OR TORT (INCLUDING NEGLIGENCE OR OTHERWISE) ARISING IN
 *  ANY WAY OUT OF THE USE OF THIS SOFTWARE, EVEN IF ADVISED OF THE
 *  POSSIBILITY OF SUCH DAMAGE.
 */

#include "ros/ros.h"
#include "shared_memory_interface/shared_memory_publisher.hpp"
#include "shared_memory_interface/shared_memory_subscriber.hpp"
#include <std_msgs/Int64.h>

shared_memory_interface::Publisher<std_msgs::Int64> pub;

bool first_message_received;

void rttTxCallback(std_msgs::Int64& msg)
<<<<<<< HEAD
{
=======
{ 
  // std::cerr << "got " << msg.data << std::endl;
>>>>>>> e7d20306
  if (!pub.publish(msg))
  {
    ROS_ERROR("Slave: Failed to publish message. Aborting.");
  }

  first_message_received = true;
}

int main(int argc, char **argv)
{
  ros::init(argc, argv, "slave", ros::init_options::AnonymousName);
  ros::NodeHandle n;

  pub.advertise("/rtt_rx");

  shared_memory_interface::Subscriber<std_msgs::Int64> sub;
  sub.subscribe("/rtt_tx", boost::bind(&rttTxCallback, _1));

  // std_msgs::Int64 msg;
  // while(!first_message_received)
  // {
  //   sub.getCurrentMessage(msg);
  //   pub.publish(msg);
  //   ROS_WARN_THROTTLE(1.0, "Waiting for first message");
  // }

  ros::spin();
  return 0;
}<|MERGE_RESOLUTION|>--- conflicted
+++ resolved
@@ -39,12 +39,7 @@
 bool first_message_received;
 
 void rttTxCallback(std_msgs::Int64& msg)
-<<<<<<< HEAD
 {
-=======
-{ 
-  // std::cerr << "got " << msg.data << std::endl;
->>>>>>> e7d20306
   if (!pub.publish(msg))
   {
     ROS_ERROR("Slave: Failed to publish message. Aborting.");
