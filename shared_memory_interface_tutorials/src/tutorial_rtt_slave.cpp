/*
 * Software License Agreement (BSD License)
 *
 *  Copyright (c) 2014, Chien-Liang Fok
 *  All rights reserved.
 *
 *  Redistribution and use in source and binary forms, with or without
 *  modification, are permitted provided that the following conditions
 *  are met:
 *
 *   * Redistributions of source code must retain the above copyright
 *     notice, this list of conditions and the following disclaimer.
 *   * Redistributions in binary form must reproduce the above
 *     copyright notice, this list of conditions and the following
 *     disclaimer in the documentation and/or other materials provided
 *     with the distribution.
 *
 *  THIS SOFTWARE IS PROVIDED BY THE COPYRIGHT HOLDERS AND CONTRIBUTORS
 *  "AS IS" AND ANY EXPRESS OR IMPLIED WARRANTIES, INCLUDING, BUT NOT
 *  LIMITED TO, THE IMPLIED WARRANTIES OF MERCHANTABILITY AND FITNESS
 *  FOR A PARTICULAR PURPOSE ARE DISCLAIMED. IN NO EVENT SHALL THE
 *  COPYRIGHT OWNER OR CONTRIBUTORS BE LIABLE FOR ANY DIRECT, INDIRECT,
 *  INCIDENTAL, SPECIAL, EXEMPLARY, OR CONSEQUENTIAL DAMAGES (INCLUDING,
 *  BUT NOT LIMITED TO, PROCUREMENT OF SUBSTITUTE GOODS OR SERVICES;
 *  LOSS OF USE, DATA, OR PROFITS; OR BUSINESS INTERRUPTION) HOWEVER
 *  CAUSED AND ON ANY THEORY OF LIABILITY, WHETHER IN CONTRACT, STRICT
 *  LIABILITY, OR TORT (INCLUDING NEGLIGENCE OR OTHERWISE) ARISING IN
 *  ANY WAY OUT OF THE USE OF THIS SOFTWARE, EVEN IF ADVISED OF THE
 *  POSSIBILITY OF SUCH DAMAGE.
 */

#include "ros/ros.h"
#include "shared_memory_interface/shared_memory_publisher.hpp"
#include "shared_memory_interface/shared_memory_subscriber.hpp"
#include <std_msgs/Float64MultiArray.h>

#define WRITE_TO_ROS_TOPIC false
#define LISTEN_TO_ROS_TOPIC false
#define USE_POLLING true

shared_memory_interface::Publisher<std_msgs::Float64MultiArray> pub(WRITE_TO_ROS_TOPIC);

void rttTxCallback(std_msgs::Float64MultiArray& msg)
{
  pub.publish(msg);
}

int main(int argc, char **argv)
{
  ros::init(argc, argv, "slave", ros::init_options::AnonymousName);
  ros::NodeHandle n;

  pub.advertise("/rtt_rx");

<<<<<<< HEAD
  shared_memory_interface::Subscriber<std_msgs::Float64MultiArray> sub(false, true);
=======
  bool listenROSTopic = false;
  bool usePolling = true;
  shared_memory_interface::Subscriber<std_msgs::Float64MultiArray> sub(LISTEN_TO_ROS_TOPIC, USE_POLLING);
>>>>>>> 82a3c633
  sub.subscribe("/rtt_tx", boost::bind(&rttTxCallback, _1));

  ros::Rate loop_rate(0.1);
  while (ros::ok())
  {
    loop_rate.sleep();
  }
  return 0;
}<|MERGE_RESOLUTION|>--- conflicted
+++ resolved
@@ -52,13 +52,9 @@
 
   pub.advertise("/rtt_rx");
 
-<<<<<<< HEAD
-  shared_memory_interface::Subscriber<std_msgs::Float64MultiArray> sub(false, true);
-=======
   bool listenROSTopic = false;
   bool usePolling = true;
   shared_memory_interface::Subscriber<std_msgs::Float64MultiArray> sub(LISTEN_TO_ROS_TOPIC, USE_POLLING);
->>>>>>> 82a3c633
   sub.subscribe("/rtt_tx", boost::bind(&rttTxCallback, _1));
 
   ros::Rate loop_rate(0.1);
