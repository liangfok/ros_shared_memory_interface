--- conflicted
+++ resolved
@@ -39,13 +39,9 @@
 bool first_message_received = false;
 
 void rttTxCallback(std_msgs::Int64& msg)
-<<<<<<< HEAD
 {
   first_message_received = true;
   
-=======
-{ 
->>>>>>> 3c7bbf64
   if (!pub.publish(msg))
   {
     ROS_ERROR("Slave: Failed to publish message. Aborting.");
