--- conflicted
+++ resolved
@@ -5,7 +5,7 @@
 ## if COMPONENTS list like find_package(catkin REQUIRED COMPONENTS xyz)
 ## is used, also find other catkin packages
 find_package(catkin REQUIRED COMPONENTS 
-  message_generation
+  # message_generation
   std_msgs
   roscpp
   roslib
@@ -25,7 +25,6 @@
 ## Declare ROS messages, services and actions ##
 ################################################
 
-<<<<<<< HEAD
 ## To declare and build messages, services or actions from within this
 ## package, follow these steps:
 ## * Let MSG_DEP_SET be the set of packages whose message types you use in
@@ -47,10 +46,10 @@
 ##   * add every package in MSG_DEP_SET to generate_messages(DEPENDENCIES ...)
 
 ## Generate messages in the 'msg' folder
-add_message_files(
-  FILES
-  Benchmark.msg
-)
+# add_message_files(
+#   FILES
+#   Benchmark.msg
+# )
 
 ## Generate services in the 'srv' folder
 # add_service_files(
@@ -67,10 +66,10 @@
 # )
 
 ## Generate added messages and services with any dependencies listed here
-generate_messages(
-   DEPENDENCIES
-   std_msgs  # Or other packages containing msgs
-)
+# generate_messages(
+#    DEPENDENCIES
+#    std_msgs  # Or other packages containing msgs
+# )
 
 ###################################
 ## catkin specific configuration ##
@@ -83,8 +82,9 @@
 ## DEPENDS: system dependencies of this project that dependent projects also need
 catkin_package(
   INCLUDE_DIRS include
-  LIBRARIES shared_memory_interface
-  CATKIN_DEPENDS message_runtime roscpp roslib
+  # LIBRARIES shared_memory_interface
+  # CATKIN_DEPENDS message_runtime roscpp roslib
+  CATKIN_DEPENDS roscpp roslib
   DEPENDS Boost
 )
 
@@ -98,24 +98,35 @@
 include_directories(include SYSTEM ${Boost_INCLUDE_DIRS} ${PYTHON_INCLUDE_DIRS})
 
 ## Shared memory library
-add_library(shared_memory_interface
-  src/shared_memory_transport.cpp
-)
+# add_library(shared_memory_interface
+#   src/shared_memory_transport.cpp
+# )
 
-target_link_libraries(shared_memory_interface
+# target_link_libraries(shared_memory_interface
+#   ${catkin_LIBRARIES}
+#   ${Boost_LIBRARIES} -lrt
+# )
+
+message("** catkin_LIBRARIES: " ${catkin_LIBRARIES})
+
+## Shared memory remover
+add_executable(shared_memory_remover
+  src/shared_memory_remover.cpp)
+
+target_link_libraries(shared_memory_remover
+  # shared_memory_interface
   ${catkin_LIBRARIES}
   ${Boost_LIBRARIES} -lrt
 )
-
-message("** catkin_LIBRARIES: " ${catkin_LIBRARIES})
 
 ## Shared memory manager
 add_executable(shared_memory_manager
   src/shared_memory_manager.cpp)
 
 target_link_libraries(shared_memory_manager
-  shared_memory_interface
-  # ${catkin_LIBRARIES}
+  # shared_memory_interface
+  ${catkin_LIBRARIES}
+  ${Boost_LIBRARIES} -lrt
 )
 
 ## Add cmake target dependencies of the executable/library
@@ -173,44 +184,4 @@
 # endif()
 
 ## Add folders to be run by python nosetests
-# catkin_add_nosetests(test)
-
-# #==================================================================================
-# cmake_minimum_required(VERSION 2.4.6)
-# include($ENV{ROS_ROOT}/core/rosbuild/rosbuild.cmake)
-
-# # Set the build type.  Options are:
-# #  Coverage       : w/ debug symbols, w/o optimization, w/ code-coverage
-# #  Debug          : w/ debug symbols, w/o optimization
-# #  Release        : w/o debug symbols, w/ optimization
-# #  RelWithDebInfo : w/ debug symbols, w/ optimization
-# #  MinSizeRel     : w/o debug symbols, w/ optimization, stripped binaries
-# #set(ROS_BUILD_TYPE RelWithDebInfo)
-
-# rosbuild_init()
-
-# set(EXECUTABLE_OUTPUT_PATH ${PROJECT_SOURCE_DIR}/bin)
-# set(LIBRARY_OUTPUT_PATH ${PROJECT_SOURCE_DIR}/lib)
-
-# rosbuild_genmsg()
-
-# find_package(Boost REQUIRED COMPONENTS thread python)
-# find_package(PythonLibs REQUIRED)
-# include_directories(include ../common/include SYSTEM ${Boost_INCLUDE_DIRS} ${PYTHON_INCLUDE_DIRS})
-
-# #shared memory library
-# rosbuild_add_library(shared_memory_interface src/shared_memory_transport.cpp)
-# target_link_libraries(shared_memory_interface ${Boost_LIBRARIES} -lrt)
-
-# #manager
-# rosbuild_add_executable(shared_memory_manager src/shared_memory_manager.cpp)
-# target_link_libraries(shared_memory_manager shared_memory_interface)
-=======
-#manager
-rosbuild_add_executable(shared_memory_manager src/shared_memory_manager.cpp)
-target_link_libraries(shared_memory_manager ${Boost_LIBRARIES} -lrt)
-
-#remover
-rosbuild_add_executable(shared_memory_remover src/shared_memory_remover.cpp)
-target_link_libraries(shared_memory_remover ${Boost_LIBRARIES} -lrt)
->>>>>>> 3fa82bf5
+# catkin_add_nosetests(test)